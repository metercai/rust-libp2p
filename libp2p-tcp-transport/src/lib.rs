// Copyright 2017 Parity Technologies (UK) Ltd.
// 
// Permission is hereby granted, free of charge, to any person obtaining a 
// copy of this software and associated documentation files (the "Software"), 
// to deal in the Software without restriction, including without limitation 
// the rights to use, copy, modify, merge, publish, distribute, sublicense, 
// and/or sell copies of the Software, and to permit persons to whom the 
// Software is furnished to do so, subject to the following conditions:
//
// The above copyright notice and this permission notice shall be included in 
// all copies or substantial portions of the Software.
//
// THE SOFTWARE IS PROVIDED "AS IS", WITHOUT WARRANTY OF ANY KIND, EXPRESS 
// OR IMPLIED, INCLUDING BUT NOT LIMITED TO THE WARRANTIES OF MERCHANTABILITY, 
// FITNESS FOR A PARTICULAR PURPOSE AND NONINFRINGEMENT. IN NO EVENT SHALL THE 
// AUTHORS OR COPYRIGHT HOLDERS BE LIABLE FOR ANY CLAIM, DAMAGES OR OTHER 
// LIABILITY, WHETHER IN AN ACTION OF CONTRACT, TORT OR OTHERWISE, ARISING 
// FROM, OUT OF OR IN CONNECTION WITH THE SOFTWARE OR THE USE OR OTHER 
// DEALINGS IN THE SOFTWARE.

//! Implementation of the libp2p `Transport` trait for TCP/IP.

extern crate libp2p_swarm as swarm;
extern crate tokio_core;
extern crate tokio_io;
extern crate multiaddr;
extern crate futures;

use std::io::Error as IoError;
use std::net::{IpAddr, Ipv4Addr, SocketAddr};
use tokio_core::reactor::Handle;
use tokio_core::net::{TcpStream, TcpListener, TcpStreamNew};
use futures::Future;
use futures::stream::Stream;
use multiaddr::{Multiaddr, Protocol, ToMultiaddr};
use swarm::Transport;

/// Represents a TCP/IP transport capability for libp2p.
///
/// Each `Tcp` struct is tied to a tokio reactor. The TCP sockets created by libp2p will need to
/// be progressed by running the futures and streams obtained by libp2p through the tokio reactor.
#[derive(Debug, Clone)]
pub struct Tcp {
    event_loop: Handle,
}

impl Tcp {
    pub fn new(handle: Handle) -> Result<Tcp, IoError> {
        Ok(Tcp { event_loop: handle })
    }
}

impl Transport for Tcp {
    /// The raw connection.
    type RawConn = TcpStream;

    /// The listener produces incoming connections.
    type Listener = Box<Stream<Item = (Self::RawConn, Multiaddr), Error = IoError>>;

    /// A future which indicates currently dialing to a peer.
    type Dial = TcpStreamNew;

    /// Listen on the given multi-addr.
    /// Returns the address back if it isn't supported.
    fn listen_on(self, addr: Multiaddr) -> Result<(Self::Listener, Multiaddr), (Self, Multiaddr)> {
        if let Ok(socket_addr) = multiaddr_to_socketaddr(&addr) {
            let listener = TcpListener::bind(&socket_addr, &self.event_loop);
            // We need to build the `Multiaddr` to return from this function. If an error happened,
            // just return the original multiaddr.
            let new_addr = match listener {
                Ok(ref l) => if let Ok(new_s_addr) = l.local_addr() {
                    new_s_addr.to_multiaddr().expect("multiaddr generated from socket addr is \
                                                      always valid")
                } else {
                    addr
                }
                Err(_) => addr,
            };
            let future = futures::future::result(listener).map(|listener| {
                    // Pull out a stream of sockets for incoming connections
                    listener.incoming().map(|(sock, addr)| {
                        let addr = addr.to_multiaddr()
                            .expect("generating a multiaddr from a socket addr never fails");
                        (sock, addr)
                    })
                })
                    .flatten_stream();
            Ok((Box::new(future), new_addr))
        } else {
            Err((self, addr))
        }
    }

    /// Dial to the given multi-addr.
    /// Returns either a future which may resolve to a connection,
    /// or gives back the multiaddress.
    fn dial(self, addr: Multiaddr) -> Result<Self::Dial, (Self, Multiaddr)> {
        if let Ok(socket_addr) = multiaddr_to_socketaddr(&addr) {
            Ok(TcpStream::connect(&socket_addr, &self.event_loop))
        } else {
            Err((self, addr))
        }
    }
}

// This type of logic should probably be moved into the multiaddr package
fn multiaddr_to_socketaddr(addr: &Multiaddr) -> Result<SocketAddr, ()> {
    let protocols = addr.protocol();

    // TODO: This is nonconforming (since a multiaddr could specify TCP first) but we can't fix that
    //       until multiaddrs-rs is improved.
    match (protocols[0], protocols[1]) {
        (Protocol::IP4, Protocol::TCP) => {
            let bs = addr.as_slice();
            Ok(SocketAddr::new(
                IpAddr::V4(Ipv4Addr::new(bs[1], bs[2], bs[3], bs[4])),
                (bs[6] as u16) << 8 | bs[7] as u16,
            ))
        }
        (Protocol::IP6, Protocol::TCP) => {
            let bs = addr.as_slice();
            if let Ok(Some(s)) = Protocol::IP6.bytes_to_string(&bs[1..17]) {
                if let Ok(ipv6addr) = s.parse() {
                    return Ok(SocketAddr::new(
                        IpAddr::V6(ipv6addr),
                        (bs[18] as u16) << 8 | bs[19] as u16,
                    ));
                }
            }
            Err(())
        }
        _ => Err(()),
    }
}

#[cfg(test)]
mod tests {
    use super::{Tcp, multiaddr_to_socketaddr};
    use std;
    use std::net::{IpAddr, Ipv4Addr, SocketAddr};
    use tokio_core::reactor::Core;
    use tokio_io;
    use futures::Future;
    use futures::stream::Stream;
    use multiaddr::Multiaddr;
    use swarm::Transport;

    #[test]
    fn multiaddr_to_tcp_conversion() {
        use std::net::Ipv6Addr;

        assert!(multiaddr_to_socketaddr(&Multiaddr::new("/ip4/127.0.0.1/udp/1234").unwrap()).is_err());

        assert_eq!(
            multiaddr_to_socketaddr(&Multiaddr::new("/ip4/127.0.0.1/tcp/12345").unwrap()),
            Ok(SocketAddr::new(
                IpAddr::V4(Ipv4Addr::new(127, 0, 0, 1)),
                12345,
            ))
        );
        assert_eq!(
            multiaddr_to_socketaddr(&Multiaddr::new("/ip4/255.255.255.255/tcp/8080").unwrap()),
            Ok(SocketAddr::new(
                IpAddr::V4(Ipv4Addr::new(255, 255, 255, 255)),
                8080,
            ))
        );
        assert_eq!(
            multiaddr_to_socketaddr(&Multiaddr::new("/ip6/::1/tcp/12345").unwrap()),
            Ok(SocketAddr::new(
                IpAddr::V6(Ipv6Addr::new(0, 0, 0, 0, 0, 0, 0, 1)),
                12345,
            ))
        );
        assert_eq!(
            multiaddr_to_socketaddr(&Multiaddr::new(
                "/ip6/ffff:ffff:ffff:ffff:ffff:ffff:ffff:ffff/tcp/8080",
            ).unwrap()),
            Ok(SocketAddr::new(
                IpAddr::V6(Ipv6Addr::new(
                    65535,
                    65535,
                    65535,
                    65535,
                    65535,
                    65535,
                    65535,
                    65535,
                )),
                8080,
            ))
        );
    }

    #[test]
    fn communicating_between_dialer_and_listener() {
        use std::io::Write;

        std::thread::spawn(move || {
            let mut core = Core::new().unwrap();
            let addr = Multiaddr::new("/ip4/127.0.0.1/tcp/12345").unwrap();
            let tcp = Tcp::new(core.handle()).unwrap();
            let handle = core.handle();
<<<<<<< HEAD
            let listener = tcp.listen_on(addr).unwrap().for_each(|(sock, _)| {
=======
            let listener = tcp.listen_on(addr).unwrap().0.for_each(|sock| {
>>>>>>> b1f4d263
                // Define what to do with the socket that just connected to us
                // Which in this case is read 3 bytes
                let handle_conn = tokio_io::io::read_exact(sock, [0; 3])
                    .map(|(_, buf)| assert_eq!(buf, [1, 2, 3]))
                    .map_err(|err| panic!("IO error {:?}", err));

                // Spawn the future as a concurrent task
                handle.spawn(handle_conn);

                Ok(())
            });

            core.run(listener).unwrap();
        });
        std::thread::sleep(std::time::Duration::from_millis(100));
        let addr = Multiaddr::new("/ip4/127.0.0.1/tcp/12345").unwrap();
        let mut core = Core::new().unwrap();
        let tcp = Tcp::new(core.handle()).unwrap();
        // Obtain a future socket through dialing
        let socket = tcp.dial(addr.clone()).unwrap();
        // Define what to do with the socket once it's obtained
        let action = socket.then(|sock| match sock {
            Ok(mut s) => {
                let written = s.write(&[0x1, 0x2, 0x3]).unwrap();
                Ok(written)
            }
            Err(x) => Err(x),
        });
        // Execute the future in our event loop
        core.run(action).unwrap();
        std::thread::sleep(std::time::Duration::from_millis(100));
    }

    #[test]
    fn replace_port_0_in_returned_multiaddr() {
        let core = Core::new().unwrap();
        let tcp = Tcp::new(core.handle()).unwrap();

        let addr = Multiaddr::new("/ip4/127.0.0.1/tcp/0").unwrap();
        assert!(addr.to_string().contains("tcp/0"));

        let (_, new_addr) = tcp.listen_on(addr).unwrap();
        assert!(!new_addr.to_string().contains("tcp/0"));
    }
}<|MERGE_RESOLUTION|>--- conflicted
+++ resolved
@@ -201,11 +201,7 @@
             let addr = Multiaddr::new("/ip4/127.0.0.1/tcp/12345").unwrap();
             let tcp = Tcp::new(core.handle()).unwrap();
             let handle = core.handle();
-<<<<<<< HEAD
-            let listener = tcp.listen_on(addr).unwrap().for_each(|(sock, _)| {
-=======
-            let listener = tcp.listen_on(addr).unwrap().0.for_each(|sock| {
->>>>>>> b1f4d263
+            let listener = tcp.listen_on(addr).unwrap().0.for_each(|(sock, _)| {
                 // Define what to do with the socket that just connected to us
                 // Which in this case is read 3 bytes
                 let handle_conn = tokio_io::io::read_exact(sock, [0; 3])
