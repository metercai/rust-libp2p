[package]
name = "libp2p-noise"
description = "Cryptographic handshake protocol using the noise framework."
version = "0.11.1"
authors = ["Parity Technologies <admin@parity.io>"]
license = "MIT"
repository = "https://github.com/libp2p/rust-libp2p"
edition = "2018"

[dependencies]
bytes = "0.5"
curve25519-dalek = "1"
futures = "0.3.1"
lazy_static = "1.2"
libp2p-core = { version = "0.13.0", path = "../../core" }
log = "0.4"
<<<<<<< HEAD
protobuf = "= 2.8.1"
rand = "0.7.2"
=======
protobuf = "=2.8.1" # note: see https://github.com/libp2p/rust-libp2p/issues/1363
rand = "^0.7.2"
>>>>>>> b7146f49
ring = { version = "0.16.9", features = ["alloc"], default-features = false }
snow = { version = "0.6.1", features = ["ring-resolver"], default-features = false }
x25519-dalek = "0.5"
zeroize = "1"

[dev-dependencies]
env_logger = "0.7.1"
libp2p-tcp = { version = "0.13.0", path = "../../transports/tcp" }
quickcheck = "0.9.0"
tokio = "0.1"
sodiumoxide = "^0.2.5"<|MERGE_RESOLUTION|>--- conflicted
+++ resolved
@@ -14,13 +14,8 @@
 lazy_static = "1.2"
 libp2p-core = { version = "0.13.0", path = "../../core" }
 log = "0.4"
-<<<<<<< HEAD
-protobuf = "= 2.8.1"
+protobuf = "=2.8.1" # note: see https://github.com/libp2p/rust-libp2p/issues/1363
 rand = "0.7.2"
-=======
-protobuf = "=2.8.1" # note: see https://github.com/libp2p/rust-libp2p/issues/1363
-rand = "^0.7.2"
->>>>>>> b7146f49
 ring = { version = "0.16.9", features = ["alloc"], default-features = false }
 snow = { version = "0.6.1", features = ["ring-resolver"], default-features = false }
 x25519-dalek = "0.5"
