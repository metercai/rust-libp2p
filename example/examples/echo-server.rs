--- conflicted
+++ resolved
@@ -65,13 +65,8 @@
 
     let future = with_echo.listen_on(swarm::multiaddr::Multiaddr::new("/ip4/0.0.0.0/tcp/10333").unwrap())
         .map_err(|_| panic!())
-<<<<<<< HEAD
-        .unwrap()
+        .unwrap().0
         .for_each(|(socket, _)| {
-=======
-        .unwrap().0
-        .for_each(|socket| {
->>>>>>> b1f4d263
             loop_fn(socket, |socket| {
                 socket.into_future()
                     .map_err(|(err, _)| err)
